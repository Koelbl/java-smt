--- conflicted
+++ resolved
@@ -356,15 +356,8 @@
     public TraversalProcess visitFunction(
         Formula f,
         List<Formula> args,
-<<<<<<< HEAD
         FunctionDeclaration<?> functionDeclaration) {
       TraversalProcess out = super.visitFunction(f, args, functionDeclaration);
-=======
-        FunctionDeclaration functionDeclaration,
-        Function<List<Formula>, Formula> newApplicationConstructor) {
-      TraversalProcess out =
-          super.visitFunction(f, args, functionDeclaration, newApplicationConstructor);
->>>>>>> afc992d6
       for (Formula arg : args) {
         if (!(arg instanceof BooleanFormula)) {
 
